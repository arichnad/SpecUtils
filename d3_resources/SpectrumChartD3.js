--- conflicted
+++ resolved
@@ -6056,15 +6056,15 @@
 
   self.peakVis.selectAll("*").remove();
   self.peakPaths = [];
-  self.peakLabelArray = null;
-  self.labelinfo = [];
+  self.labelinfo = null;
+  
   
   if( !this.rawData || !this.rawData.spectra ) 
     return;
 
   var minx = self.xScale.domain()[0], maxx = self.xScale.domain()[1];
 
-  
+  let labelinfo = [];
   let showlabels = (self.options.showUserLabels || self.options.showPeakLabels || self.options.showNuclideNames);
   
   
@@ -6136,7 +6136,7 @@
 
       paths[0] += " " + self.xScale(thisx) + "," + self.yScale(thisy);
       
-      for( var j = 0; j < roi.peaks.length; ++j ) {
+      for( let j = 0; j < roi.peaks.length; ++j ) {
         m = roi.peaks[j].Centroid[0];
         s = roi.peaks[j].Width[0];
         
@@ -6144,7 +6144,8 @@
           //This misses any peaks with means not on the chart
           if( !labels[j] )
             labels[j] = {};
-          //ToDo: optimize what we actually need in this array
+          //ToDo: optimize what we actually need in these objects
+          labels[j].xindex = i;
           labels[j].roiPeakIndex = j;
           labels[j].roi = roi;
           labels[j].peak = roi.peaks[j];
@@ -6211,7 +6212,7 @@
       peakamplitudes[xindex][1] = thisx;
 
       roi.peaks.forEach( function(peak,peakn){
-        let ispeakcenter = (labels && m>=points[xindex].x && m<points[xindex+1].x);
+        const ispeakcenter = (labels && labels[peakn] && labels[peakn].xindex===xindex);
         
         if( peak.type === 'GaussianDefined' ){
           let area = gaus_integral( peak, points[xindex].x, points[xindex+1].x ) * scaleFactor;
@@ -6228,7 +6229,7 @@
             let yvalpx = self.yScale(cont_area + area);
             minypx = Math.min(minypx,yvalpx);
             maxypx = Math.max(maxypx,yvalpx);
-            if( ispeakcenter && labels[peakn] )
+            if( ispeakcenter )
               labels[peakn].centroidMaxYPx = yvalpx;
             paths[peakn+1+roi.peaks.length] += " " + self.xScale(thisx) + "," + yvalpx;
             leftMostLineValue[peakn] = {x : thisx, y: cont_area};
@@ -6326,7 +6327,7 @@
         paths[peaknum+1] += " " + leftMostFillValue[peaknum].x + "," + leftMostFillValue[peaknum].y;
     }
     
-    //console.log( labels );
+    //console.log( 'roiPath labels=', labels );
     
     return {paths: paths, yRangePx: [minypx,maxypx], labelinfo: labels };
   }/*function roiPath(roi) */
@@ -6358,7 +6359,7 @@
     var pathsAndRange = roiPath( roi, spectrum.points, spectrum.bgsubtractpoints, scaleFactor, self.getSpectrumByID(spectrum.backgroundID) );
 
     if( pathsAndRange.labelinfo )
-      Array.prototype.push.apply(self.labelinfo,pathsAndRange.labelinfo);
+      Array.prototype.push.apply(labelinfo,pathsAndRange.labelinfo);
     
     /* Draw label, set fill colors */
     pathsAndRange.paths.forEach( function(p,num){
@@ -6379,23 +6380,9 @@
 
       var path = self.peakVis.append("path").attr("d", p );
 
-      if (!self.peakLabelArray){
-        /* This is a hack for getting the correct highlighted peak to correspond with its label. */
-        /* Declare an array of tuples that have a corresponding peak DOM with a label text */
-        self.peakLabelArray = [];
-      }
-  
-      //if( isFill ){
-      //  let label = self.drawPeakLabelCassowary( roi.peaks[num-1], path );
-      //  if( label ){
-      //    self.peakLabelArray.push( { "path": path, "label": label } );
-      //  }
-    //blah blah blah
-    //ToDo: fix this hack of storing labels in peakLabelArray.
-    //ToDo: Labels should be above/below the total ROI fill, not just the peaks
-    //ToDo: pass in the peak height at mean, and the continuum height at mean, and use that to draw line to
-      //}
-
+      /* blah blah blah
+       Check on this unhiglightPeakFunc....
+       */
       self.unhighlightPeakFunc = self.unhighlightPeak.bind(self, null, null, pathsAndRange.paths);
 
       function onRightClickOnPeak() {
@@ -6481,54 +6468,142 @@
       draw_roi( self.current_fitting_peak, 0, self.rawData.spectra[0] /* foreground */ );
   }
   
-  //console.log( self.labelinfo );
-  if( self.labelinfo && self.labelinfo.length ){
-    
-    self.labelinfo.forEach( function(info,labelnum){
-      if( info && info.centroidMaxYPx ){
-        let label = self.drawPeakLabelCassowary( info );
-        //if( label )
-        //self.peakLabelArray.push( { "path": path, "label": label } );
-      }
-    } );
-  }//if( we should draw peak labels )
-
-}
-
-SpectrumChartD3.prototype.drawPeakLabelCassowary = function(peakinfo) {
-  var self = this;
-  
-  if( !peakinfo )
+  self.drawPeakLabels( labelinfo );
+}
+
+SpectrumChartD3.prototype.drawPeakLabels = function( labelinfos ) {
+  var self = this;
+  
+  //console.log( "labelinfos=", labelinfos );
+  
+  /*
+   Order to do things:
+     - loop over input labels and draw them centered over peak.
+     - Make sure label highlight and un-highlight when moused over, and when peaks is moused over (search for 'self.peakLabelArray' to start on this)
+     - Implement overlap checking
+     - Remove all references to the cassowary library (in JS and C++)
+     - Start laying out the labels properly.
+     - Add user labels not associated with peaks.
+     - Add right click menu to edit label (both for non-peak labels, and normal labels)
+   */
+  
+
+  if( !labelinfos || labelinfos.length===0 )
     return;
     
   if( !self.options.showUserLabels && !self.options.showPeakLabels && !self.options.showNuclideNames )
     return null;
-  
+    
+    
+  //if (!self.peakLabelArray){
+    /* This is a hack for getting the correct highlighted peak to correspond with its label. */
+    /* Declare an array of tuples that have a corresponding peak DOM with a label text */
+    //self.peakLabelArray = [];
+  //}
+    
+  var chart = self.peakVis;
   var chartBox = d3.select("#chartarea"+self.chart.id)[0][0].getBBox();    /* box coordinates for the chart area */
 
-  /*
-  peakinfo.roiPeakIndex = j;
-  peakinfo.roi = roi;
-  peakinfo.peak = roi.peaks[j];
-  peakinfo.centroidXPx = self.xScale(m);
-  peakinfo.centroidMinYPx = self.yScale(thisy);
-  peakinfo.energy = m;
-  peakinfo.userLabel = roi.peaks[j].userLabel;
-  */
-  
-  var nuclide = peakinfo.peak.nuclide;
-  
   // Don't draw peak label if chart isn't set up yet
   if( !chartBox.width || !chartBox.height )
     return null;
-
-  //If we wont draw any text, just return now
-  if( !(self.options.showUserLabels && peakinfo.userLabel)
-       && !self.options.showPeakLabels
-       && !(self.options.showNuclideNames && nuclide) ){
-    return null;
-  }
+  
+  /*
+   labelinfos is an array of objects that look like:
+   {
+   centroidMaxYPx: 33.6
+   centroidMinYPx: 43.0
+   centroidXPx: 111.4
+   energy: 244.162
+   peak: {type: "GaussianDefined", skewType: "NoSkew", Centroid: Array(3), Width: Array(3), Amplitude: Array(3), …}
+   roi: {type: "Linear", lowerEnergy: 220.469, upperEnergy: 271.636, referenceEnergy: 220.469, coeffs: Array(2), …}
+   roiPeakIndex: 0
+   userLabel: undefined
+   }
+   */
+  
+  for( let index = 0; index < labelinfos.length; ++index ){
+    let info = labelinfos[index];
+    if( !info || typeof(info)==='undefined' || !info.peak )
+      continue;
     
+    let nuclide = info.peak.nuclide;
+  
+    //If we wont draw any text, just return now
+    //  (ToDo: I think this case has already been filetered out, check, and if so remove next lines)
+    if( !(self.options.showUserLabels && info.userLabel)
+        && !self.options.showPeakLabels
+        && !(self.options.showNuclideNames && nuclide) ){
+      continue;
+    }
+    
+    let peak_x = info.centroidXPx;
+    let peak_ly = info.centroidMinYPx;
+    let peak_uy = info.centroidMaxYPx;
+    if( peak_uy===null || Number.isNaN(peak_uy) || typeof(peak_uy)==='undefined' )
+    {
+      console.log( 'Got peak_uy=' + peak_uy + ' for energy ' + info.energy, info );
+      continue;
+    }
+    
+    if( peak_ly===null || Number.isNaN(peak_ly) || typeof(peak_ly)==='undefined' )
+    {
+      console.log( 'Got peak_ly=' + peak_ly + ' for energy ' + info.energy, info );
+      continue;
+    }
+    
+    
+    let peakEnergy = info.energy.toFixed(2) + " keV";
+    
+    
+    var label, userLabel, peakEnergyLabel, nuclideNameLabel;
+    
+    /* Main label DOM */
+    label = chart.append("text");
+    label.attr('class', 'peaklabel')
+    .attr("text-anchor", "start")
+    .attr("x", peak_x)
+    .attr("y", peak_uy - 10 )
+    .attr("energy", peakEnergy);
+    
+    if( self.options.showUserLabels && info.userLabel ){
+      /* T-span element for the user label */
+      /* Gets priority for top-most text in label */
+      userLabel = label.append("tspan");
+      userLabel.attr("class", "userLabel")
+      .attr("dy", 0)
+      .attr("x", peak_x)
+      .text(info.userLabel);
+    }
+    
+    if( self.options.showPeakLabels ) {
+      /* T-span element for the peak label */
+      /* Gets second in priority for top-most text in label */
+      peakEnergyLabel = label.append("tspan");
+      peakEnergyLabel.attr("class", "peakEnergyLabel")
+      .attr("dy", userLabel ?  "1em" : 0)   /* If user label is not present, then this is the top-most element */
+      .attr("x", peak_x)
+      .text(peakEnergy);
+    }
+    
+    if( self.options.showNuclideNames && nuclide ) {
+      /* T-span element for nuclide label */
+      /* Third in priority for top-most text in label */
+      nuclideNameLabel = label.append("tspan");
+      nuclideNameLabel.attr("class", "nuclideLabel")
+      .attr("dy", self.options.showUserLabels && self.options.showPeakLabels ? "1em" : self.options.showUserLabels || self.options.showPeakLabels ?  "1em" : 0)
+      .attr("x", peak_x)
+      .text(nuclide.name);
+      
+      /* Nuclide energy label displayed only if nuclide name labels are displayed! */
+      if( self.options.showNuclideEnergies && info.nuclideEnergy )
+      nuclideNameLabel.text(nuclide.name + ", " + info.nuclideEnergy.toFixed(2).toString() + " keV" );
+    }
+  }//labelinfos.foreach(...)
+  
+  
+  return;
+  
   self.solver = new c.SimplexSolver();        /* Initialize a default, new solver for each label creation */
   var chart = self.peakVis;
   //var pathNode = path.node();                 /* node for the peak element */
@@ -6536,130 +6611,7 @@
   /* The path box coordinates are the box coordinates for the peak.
      These are used for positioning the label properly with respect to the peak.
   */
-  var pathX = peakinfo.centroidXPx, //pathNode.getBBox().x,
-      pathY = peakinfo.centroidMaxYPx,
-      pathBoxHeight = peakinfo.centroidMinYPx - peakinfo.centroidMaxYPx;
-      
-  var peakEnergy = peakinfo.energy.toFixed(2) + " keV";
-  
-
-  var label, userLabel, peakEnergyLabel, nuclideNameLabel;
-  
-  /* Main label DOM */
-  label = chart.append("text");
-  label.attr('class', 'peaklabel')
-        .attr("text-anchor", "start")
-        .attr("x", pathX)
-        .attr("y", pathY - 10 )
-        .attr("energy", peakEnergy);
-
-<<<<<<< HEAD
-  if( self.options.showUserLabels && peakinfo.userLabel ){
-    /* T-span element for the user label */
-    /* Gets priority for top-most text in label */
-    userLabel = label.append("tspan");
-    userLabel.attr("class", "userLabel")
-             .attr("x", pathX)
-             .attr("dy", 0)
-             .text(peakinfo.userLabel);
-  }
-
-  if( self.options.showPeakLabels ) {
-    /* T-span element for the peak label */
-    /* Gets second in priority for top-most text in label */
-    peakEnergyLabel = label.append("tspan");
-    peakEnergyLabel.attr("class", "peakEnergyLabel")
-                   .attr("x", pathX)
-                   .attr("dy", userLabel ?  "1em" : 0)   /* If user label is not present, then this is the top-most element */
-                   .text(peakEnergy);
-  }
-
-  if( self.options.showNuclideNames && nuclide ) {
-    /* T-span element for nuclide label */
-    /* Third in priority for top-most text in label */
-    nuclideNameLabel = label.append("tspan");
-    nuclideNameLabel.attr("class", "nuclideLabel")
-                    .attr("x", pathX)
-                    .attr("dy", self.options.showUserLabels && self.options.showPeakLabels ? "1em" : self.options.showUserLabels || self.options.showPeakLabels ?  "1em" : 0)
-                    .text(nuclide.name);
-                    
-    /* Nuclide energy label displayed only if nuclide name labels are displayed! */
-    if( self.options.showNuclideEnergies && peakinfo.nuclideEnergy )
-      nuclideNameLabel.text(nuclide.name + ", " + peakinfo.nuclideEnergy.toFixed(2).toString() + " keV" );
-  }
-=======
-      if (self.options.showUserLabels) {                      /* T-span element for the user label */
-        if (userLabelText) {                                  /* Gets priority for top-most text in label */
-          userLabel = label.append("tspan");
-          userLabel.attr("class", "userLabel")
-            .attr("x", pathX)
-            .attr("dy", 0)
-            .text(userLabelText);
-        }
-      }
-
-      if (self.options.showPeakLabels) {                      /* T-span element for the peak label */
-          peakEnergyLabel = label.append("tspan");            /* Gets second in priority for top-most text in label */
-          peakEnergyLabel.attr("class", "peakEnergyLabel")
-            .attr("x", pathX)
-            .attr("dy", userLabel ?  "1em" : 0)              /* If user label is not present, then this is the top-most element */
-            .text(peakEnergy);
-
-          /* if (userLabel) */
-          /*   peakEnergyLabel.attr("dx", -userLabel.node().getBBox().width/2); */
-      }
-
-      if (self.options.showNuclideNames && nuclide) {         /* T-span element for nuclide label */
-        nuclideNameLabel = label.append("tspan");             /* Third in priority for top-most text in label */
-        nuclideNameLabel.attr("class", "nuclideLabel")
-          .attr("x", pathX)
-          .attr("dy", self.options.showUserLabels && self.options.showPeakLabels ? "1em" : self.options.showUserLabels || self.options.showPeakLabels ?  "1em" : 0)
-          /* .attr("dx", -label.node().getBBox().width/2)                */
-          .text(nuclide.name);
-      }
-
-      if ( !userLabel && !peakEnergyLabel && !nuclideNameLabel) {      /* Do not display an label if the user label, peak label, or nuclide name label are not displayed */
-        label.remove();                                                     /* This means that although nuclide energy label option is selected, it is not displayed! */
-        return;
-      }
-
-      if (self.options.showNuclideEnergies && nuclide) {                    /* Nuclide energy label displayed only if nuclide name labels are displayed! */
-        if (self.options.showNuclideNames)
-          nuclideNameLabel.text(nuclide.name + ", " + nuclide.DecayGammaEnergy.toString() + " keV" );
-      }
-
-      /* Inequality constants for constraints */
-      var greaterThan = c.GEQ,
-          lessThan = c.LEQ;
-
-      /*
-      Strengths of constraints: These determine the prioirity of which constraints are given for a specific label.
-      A required constraint means it must be followed, or else a Constraint Error is thrown.
-      A strong constraint isn't required, but has priority over weaker constraints. (and so on for the weaker consraints.
-      */
-      var weak = c.Strength.weak,
-          medium = c.Strength.medium,
-          strong = c.Strength.strong,
-          required = c.Strength.required;
-
-      /*
-      Create variable values for the Constraint Solver to handle. In particular, for centering each label at 
-      the center of the peak, we want to capture the left-x value, the mid-point x-value, the width of the label,
-      and the middle x-value for the path box of a peak.
-
-      Initially, we provided the starting coordiantes for the labels and initialized their values in their variable creation.
-      What we want to get in the end of adding all the constraints are different values for these positions so that the label placement
-      is exactly where we want it to be.
-      */
-      var labelLeftX = new c.Variable ( { value : pathX } ),                                                       /* Left coordinate for label */
-          labelRightY = new c.Variable ( { value : pathX + label.node().getBBox().width } ),                       /* Right coordinate for label */
-          labelTopY = new c.Variable ( { value : label.node().getBBox().y } ),                                     /* Top coordinate for label */
-          labelBottomY = new c.Variable ( { value : label.node().getBBox().y + label.node().getBBox().height } ),  /* Bottom coordinate for label */
-          labelMid = new c.Variable( { value : (pathX + (label.node().getBBox().width) / 2) } ),                   /* Mid-point coordinate for label (in terms of x) */
-          labelHeight = new c.Variable( { value : label.node().getBBox().height } ),                               /* Height of label */
-          labelWidth = new c.Variable( { value : label.node().getBBox().width } ),                                 /* Width of label */
-          peakMid = new c.Variable( { value : pathX + (pathBoxWidth / 2) } );                                      /* Mid-point for the box for the peak element */
->>>>>>> 2b20fc29
+ 
 
   /* Inequality constants for constraints */
   var greaterThan = c.GEQ,
@@ -7071,7 +7023,7 @@
          "5 peaks from 100-200 kEV". Individual nodes will just be outputted normally ("500 kEV"). However, user may lose some information when zoomed all the
          way out of the graph. They would have to zoom-in further to see the peaks.
   */
-}//SpectrumChartD3.prototype.drawPeakLabelCassowary = ...
+}//SpectrumChartD3.prototype.drawPeakLabels = ...
 
 
 /* Sets whether or not peaks are highlighted */
